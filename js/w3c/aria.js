--- conflicted
+++ resolved
@@ -15,13 +15,8 @@
                 $('div.head', doc).attr('id', 'respecHeader') ;
                 if (!conf.noTOC) {
                     // ensure toc is labelled
-<<<<<<< HEAD
-                    var toc = conf.useExperimentalStyles ? $('nav#toc', doc) : $('section#toc', doc);
-                    toc.attr('role', 'navigation') ;
-=======
-                    var toc = $('section#toc', doc).find("ul:first");
+                    var toc = conf.useExperimentalStyles ? $('nav#toc', doc).find("ul:first") : $('section#toc', doc).find("ul:first");
                     toc.attr('role', 'directory') ;
->>>>>>> 17cf273b
                 }
                 // mark issues and notes with heading
                 var noteCount = 0 ; var issueCount = 0 ; var ednoteCount = 0;
