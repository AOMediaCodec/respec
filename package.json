{
  "name": "respec",
  "version": "17.0.0",
  "license": "W3C",
  "description": "A technical specification pre-processor.",
  "engines": {
    "node": ">=5"
  },
  "bin": {
    "respec2html": "./tools/respec2html.js"
  },
  "repository": {
    "type": "git",
    "url": "git://github.com/w3c/respec.git"
  },
  "author": "Robin Berjon",
  "devDependencies": {
    "babel-cli": "^6.26.0",
    "babel-plugin-transform-async-to-generator": "^6.24.1",
    "babel-plugin-transform-es2015-modules-amd": "^6.24.1",
    "babel-preset-env": "^1.6.0",
    "babel-preset-stage-3": "^6.24.1",
    "chai": "^4.1.2",
    "clipboard": "^1.7.1",
    "domReady": "github:requirejs/domReady",
    "eslint-plugin-jasmine": "^2.8.5",
    "glob": "^7.1.2",
    "handlebars": "^4.0.10",
    "http-server": "^0.10.0",
    "jasmine-core": "^2.8.0",
    "jasmine-reporters": "^2.2.1",
    "jquery": "^3.2.1",
    "js-beautify": "^1.7.3",
    "karma": "^1.7.1",
    "karma-chrome-launcher": "^2.2.0",
    "karma-detect-browsers": "^2.2.5",
    "karma-edge-launcher": "^0.4.2",
    "karma-firefox-launcher": "^1.0.1",
    "karma-jasmine": "^1.1.0",
    "karma-mocha": "^1.3.0",
    "karma-mocha-reporter": "^2.2.4",
    "karma-opera-launcher": "^1.0.0",
    "karma-requirejs": "^1.1.0",
    "karma-safari-launcher": "^1.0.0",
    "karma-safaritechpreview-launcher": "0.0.6",
    "karma-verbose-summary-reporter": "0.0.1",
<<<<<<< HEAD
    "leaflet": "1.0.3",
    "leaflet-easybutton": "^2.2.0",
    "mocha": "^3.5.0",
=======
    "mocha": "^4.0.0",
>>>>>>> 99f44ccb
    "moment": "^2.18.1",
    "requirejs": "^2.3.5",
    "text": "github:requirejs/text",
    "uglify-es": "^3.1.3",
    "url-search-params": "^0.10.0",
    "webidl2": "^4.1.0"
  },
  "scripts": {
    "babel:build": "babel src -d js --source-maps -q",
    "babel:watch": "babel src -d js --watch --source-maps",
    "build:geo": "npm run copydeps && npm run hb:build-geo && npm run highlight:build && npm run babel:build && node ./tools/builder.js --profile=geonovum",
    "build:respec-w3c-common": "node ./tools/builder.js --profile=w3c-common",
    "build": "npm run copydeps && npm run hb:build && npm run highlight:build && npm run babel:build",
    "copydeps": "node ./tools/copydeps.js",
    "handlebars": "handlebars",
    "hb:build-geo": "node ./tools/expandpaths.js -a js/geonovum/templates/*.html js/geonovum/templates/*.css | xargs handlebars -f js/templates.js",
    "hb:build": "node ./tools/expandpaths.js -a js/*/templates/*.html js/*/templates/*.css js/core/templates/webidl-contiguous/*.html | xargs handlebars -f js/templates.js",
    "highlight:build": "hljs -n --output js/deps/ xml javascript css http markdown json abnf && mv -f js/deps/highlight.pack.js js/deps/highlight.js",
    "karma": "karma start --single-run",
    "release": "node ./tools/release.js",
    "server": "npm start",
    "snyk-protect": "snyk protect",
    "start": "http-server",
    "test:build": "mocha ./tests/test-build.js",
    "test:headless": "node ./tests/headless.js",
    "test:karma": "npm run karma",
    "prepublish": "npm run snyk-protect"
  },
  "dependencies": {
    "colors": "^1.1.2",
    "command-line-args": "^4.0.7",
    "command-line-usage": "^4.0.1",
    "epipebomb": "^1.0.0",
    "express": "^4.16.1",
    "fs-extra": "^4.0.2",
    "highlight.js": "github:marcoscaceres/highlight.js",
    "hyperhtml": "^1.11.1",
    "loading-indicator": "^2.0.0",
    "marcosc-async": "^4.0.3",
    "marked": "^0.3.6",
    "nightmare": "^2.10.0",
    "prompt": "^1.0.0",
    "snyk": "^1.42.3"
  },
  "snyk": true
}<|MERGE_RESOLUTION|>--- conflicted
+++ resolved
@@ -44,13 +44,9 @@
     "karma-safari-launcher": "^1.0.0",
     "karma-safaritechpreview-launcher": "0.0.6",
     "karma-verbose-summary-reporter": "0.0.1",
-<<<<<<< HEAD
     "leaflet": "1.0.3",
     "leaflet-easybutton": "^2.2.0",
-    "mocha": "^3.5.0",
-=======
     "mocha": "^4.0.0",
->>>>>>> 99f44ccb
     "moment": "^2.18.1",
     "requirejs": "^2.3.5",
     "text": "github:requirejs/text",
