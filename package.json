--- conflicted
+++ resolved
@@ -56,12 +56,8 @@
     "babel:build": "babel src -d js --source-maps",
     "babel:watch": "babel src -d js --watch --source-maps",
     "build": "npm run hb:build && npm run build:highlight && npm run babel:build && npm run copydeps && npm run build:respec-w3c-common",
-<<<<<<< HEAD
     "build:geo": "npm run hb:build-geo && npm run build:highlight && npm run babel:build && npm run copydeps && node ./tools/builder.js --profile=geonovum",
-    "build:highlight": "cd node_modules/highlight.js/ && npm install && node ./tools/build.js -n xml javascript css http markdown json abnf && cd ../../",
-=======
     "build:highlight": "hljs -n --output js/deps/ xml javascript css http markdown json abnf; mv -f js/deps/highlight.pack.js js/deps/highlight.js",
->>>>>>> b3d5babb
     "build:respec-w3c-common": "./tools/builder.js --profile=w3c-common",
     "copydeps": "node ./tools/copydeps.js",
     "handlebars": "handlebars",
